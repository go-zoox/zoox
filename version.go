--- conflicted
+++ resolved
@@ -1,8 +1,4 @@
 package zoox
 
 // Version is the current version of the package.
-<<<<<<< HEAD
-var Version = "1.2.19"
-=======
-var Version = "1.3.4"
->>>>>>> d0f8345b
+var Version = "1.3.4"